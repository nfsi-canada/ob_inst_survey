<<<<<<< HEAD
"""Initiates a thread that connects to a serial data stream from an EdgeTech deckbox.

Populates the specified Queue with tuples. Each tuple conatins (str, datetime),
where str is the Edgetech response senstence and timedate is the time the
=======
"""
Initiates a thread that connects to a serial data stream from an EdgeTech deckbox.
Populates the specified Queue with tuples. Each tuple contains (str, datetime),
where str is the Edgetech response sentence and datetime is the time the
>>>>>>> 6984f2c2
response was received.
"""

from dataclasses import dataclass
from datetime import datetime, timezone
from queue import Queue
from threading import Thread

from serial import Serial


@dataclass
class SerParam:
    """Dataclass for specifying serial connection parameters."""

    port: str = "COM2"
    baud: int = 9600
    stop: int = 1
    parity: str = "N"
    bytesize: int = 8
    timeout: float = 0.05


def etech_serial_stream(ser_conn: SerParam, edgetech_q: Queue[str, datetime]):
    """Initiate a queue receiving an EdgeTech deckbox data stream."""
    Thread(target=__receive_serial, args=(ser_conn, edgetech_q), daemon=True).start()


def __receive_serial(ser_conn: SerParam, edgetech_q: Queue[str, datetime]):
    with Serial(
        port=ser_conn.port,
        baudrate=ser_conn.baud,
        parity=ser_conn.parity,
        stopbits=ser_conn.stop,
        bytesize=ser_conn.bytesize,
        timeout=ser_conn.timeout,
    ) as ser:
        print(f"Connected to EdgeTech deckbox: {ser.portstr} at {ser.baudrate} baud.")

        while True:
            response_line = _get_response(ser)
            if response_line != b"":
                now = datetime.now(timezone.utc)
                response_line = response_line.decode("UTF-8").strip()
                edgetech_q.put((response_line, now))


def _get_response(ser) -> str:
    response = []
    byte_next = ser.read(1)
    while byte_next != b"":  # next_byte will be "" after ser.timeout
        response.append(byte_next)
        # print(byte_next.decode("UTF-8"), end="", flush=True)
        byte_next = ser.read(1)
    response = b"".join(response)
    return response<|MERGE_RESOLUTION|>--- conflicted
+++ resolved
@@ -1,14 +1,7 @@
-<<<<<<< HEAD
 """Initiates a thread that connects to a serial data stream from an EdgeTech deckbox.
 
 Populates the specified Queue with tuples. Each tuple conatins (str, datetime),
 where str is the Edgetech response senstence and timedate is the time the
-=======
-"""
-Initiates a thread that connects to a serial data stream from an EdgeTech deckbox.
-Populates the specified Queue with tuples. Each tuple contains (str, datetime),
-where str is the Edgetech response sentence and datetime is the time the
->>>>>>> 6984f2c2
 response was received.
 """
 
