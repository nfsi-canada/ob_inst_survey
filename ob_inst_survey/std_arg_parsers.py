--- conflicted
+++ resolved
@@ -298,7 +298,6 @@
         raise ArgumentTypeError(msg) from exc
 
 
-<<<<<<< HEAD
 def coord_type(ordinate: str) -> int:
     """Argparse type for Lat/Lon as [+-]ddd.dddd[NSEW] or ddd_mm.mmm[NSEW]."""
     try:
@@ -333,7 +332,8 @@
             f"Only use either [+-] or [NSEW], not both."
         )
         raise ArgumentTypeError(msg) from exc
-=======
+
+
 def options_parser():
     """Parser for various optional CLI arguments"""
     parser = ArgumentParser(add_help=False)
@@ -377,5 +377,4 @@
     if len(dttm_string) >= 14:
         second = int(dttm_string[12:14])
 
-    return datetime(year, month, day, hour, minute, second)
->>>>>>> 6984f2c2
+    return datetime(year, month, day, hour, minute, second)